<project xmlns="http://maven.apache.org/POM/4.0.0" xmlns:xsi="http://www.w3.org/2001/XMLSchema-instance" xsi:schemaLocation="http://maven.apache.org/POM/4.0.0 http://maven.apache.org/maven-v4_0_0.xsd">
    
    <modelVersion>4.0.0</modelVersion>

    <parent>
        <groupId>org.jenkins-ci.plugins</groupId>
        <artifactId>plugin</artifactId>
<<<<<<< HEAD
        <version>1.553</version>
=======
        <version>1.565.1</version>
>>>>>>> 60f01991
    </parent>

    <artifactId>snsnotify</artifactId>
    <version>1.7-SNAPSHOT</version>
    <packaging>hpi</packaging>
    <name>Amazon SNS Build Notifier</name>
    <description>Publish build notifications to an AWS SNS Topic</description>
    <url>https://wiki.jenkins-ci.org/display/JENKINS/Amazon+SNS+Notifier</url>

    <developers>
        <developer>
            <id>mikewatt</id>
            <name>Michael Watt</name>
        </developer>
        <developer>
            <id>jkelabora</id>
            <name>Julian Kelabora</name>
        </developer>
        <developer>
            <id>nikos</id>
            <name>Niko Schmuck</name>
        </developer>
    </developers>

    <scm>
        <connection>scm:git:ssh://github.com/jenkinsci/snsnotify-plugin.git</connection>
        <developerConnection>scm:git:ssh://git@github.com/jenkinsci/snsnotify-plugin.git</developerConnection>
        <url>https://github.com/jenkinsci/snsnotify-plugin</url>
    </scm>

    <dependencies>
        <dependency>
            <groupId>com.amazonaws</groupId>
            <artifactId>aws-java-sdk</artifactId>
            <version>RELEASE</version>
        </dependency>
    </dependencies>


    <repositories>
        <repository>
            <id>repo.jenkins-ci.org</id>
            <url>http://repo.jenkins-ci.org/public/</url>
        </repository>
    </repositories>

    <pluginRepositories>
        <pluginRepository>
            <id>repo.jenkins-ci.org</id>
            <url>http://repo.jenkins-ci.org/public/</url>
        </pluginRepository>
    </pluginRepositories>
</project>  
  
<|MERGE_RESOLUTION|>--- conflicted
+++ resolved
@@ -5,11 +5,7 @@
     <parent>
         <groupId>org.jenkins-ci.plugins</groupId>
         <artifactId>plugin</artifactId>
-<<<<<<< HEAD
-        <version>1.553</version>
-=======
         <version>1.565.1</version>
->>>>>>> 60f01991
     </parent>
 
     <artifactId>snsnotify</artifactId>
